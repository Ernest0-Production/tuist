import Basic
import Foundation
import TuistCore
import XcodeProj

/// Protocol that defines the interface of the schemes generation.
protocol SchemesGenerating {
    /// Generates the schemes for the project targets.
    ///
    /// - Parameters:
    ///   - project: Project manifest.
    ///   - generatedProject: Generated Xcode project.
    /// - Throws: A FatalError if the generation of the schemes fails.
    func generateTargetSchemes(project: Project,
                               generatedProject: GeneratedProject) throws
}

final class SchemesGenerator: SchemesGenerating {
    /// Default last upgrade version for generated schemes.
    private static let defaultLastUpgradeVersion = "1010"

    /// Default version for generated schemes.
    private static let defaultVersion = "1.3"

    /// Generates the schemes for the project manifest.
    ///
    /// - Parameters:
    ///   - project: Project manifest.
    ///   - generatedProject: Generated Xcode project.
    /// - Throws: A FatalError if the generation of the schemes fails.
    func generateTargetSchemes(project: Project, generatedProject: GeneratedProject) throws {
        /// Generate scheme from manifest
        try project.schemes.forEach { scheme in
            try generateScheme(scheme: scheme, project: project, generatedProject: generatedProject)
        }

        /// Generate scheme for every targets in Project that is not defined in Manifest
        let buildConfiguration = defaultDebugBuildConfigurationName(in: project)
        try project.targets.forEach { target in

            if !project.schemes.contains(where: { $0.name == target.name }) {
                let scheme = Scheme(name: target.name,
                                    shared: true,
                                    buildAction: BuildAction(targets: [target.name]),
                                    testAction: TestAction(targets: [target.name], configurationName: buildConfiguration),
                                    runAction: RunAction(configurationName: buildConfiguration,
                                                         executable: target.productName,
                                                         arguments: Arguments(environment: target.environment)))

                try generateScheme(scheme: scheme,
                                   project: project,
                                   generatedProject: generatedProject)
            }
        }
    }

    /// Generates the scheme.
    ///
    /// - Parameters:
    ///   - scheme: Scheme manifest.
    ///   - project: Project manifest.
    ///   - generatedProject: Generated Xcode project.
    /// - Throws: An error if the generation fails.
    func generateScheme(scheme: Scheme,
                        project: Project,
                        generatedProject: GeneratedProject) throws {
        let schemesDirectory = try createSchemesDirectory(projectPath: generatedProject.path, shared: scheme.shared)
        let schemePath = schemesDirectory.appending(component: "\(scheme.name).xcscheme")

        let generatedBuildAction = schemeBuildAction(scheme: scheme, project: project, generatedProject: generatedProject)
        let generatedTestAction = schemeTestAction(scheme: scheme, project: project, generatedProject: generatedProject)
        let generatedLaunchAction = schemeLaunchAction(scheme: scheme, project: project, generatedProject: generatedProject)
        let generatedProfileAction = schemeProfileAction(scheme: scheme, project: project, generatedProject: generatedProject)

        let scheme = XCScheme(name: scheme.name,
                              lastUpgradeVersion: SchemesGenerator.defaultLastUpgradeVersion,
                              version: SchemesGenerator.defaultVersion,
                              buildAction: generatedBuildAction,
                              testAction: generatedTestAction,
                              launchAction: generatedLaunchAction,
                              profileAction: generatedProfileAction,
                              analyzeAction: schemeAnalyzeAction(for: project),
                              archiveAction: schemeArchiveAction(for: project))
        try scheme.write(path: schemePath.path, override: true)
    }

    /// Returns the build action for the project scheme.
    ///
    /// - Parameters:
    ///   - project: Project manifest.
    ///   - generatedProject: Generated Xcode project.
    ///   - graph: Dependencies graph.
    /// - Returns: Scheme build action.
    func projectBuildAction(project: Project,
                            generatedProject: GeneratedProject,
                            graph: Graphing) -> XCScheme.BuildAction {
        let targets = project.sortedTargetsForProjectScheme(graph: graph)
        let entries: [XCScheme.BuildAction.Entry] = targets.map { (target) -> XCScheme.BuildAction.Entry in

            let pbxTarget = generatedProject.targets[target.name]!
            let buildableReference = targetBuildableReference(target: target,
                                                              pbxTarget: pbxTarget,
                                                              projectName: generatedProject.name)
            var buildFor: [XCScheme.BuildAction.Entry.BuildFor] = []
            if target.product.testsBundle {
                buildFor.append(.testing)
            } else {
                buildFor.append(contentsOf: [.analyzing, .archiving, .profiling, .running, .testing])
            }

            return XCScheme.BuildAction.Entry(buildableReference: buildableReference,
                                              buildFor: buildFor)
        }

        return XCScheme.BuildAction(buildActionEntries: entries,
                                    parallelizeBuild: true,
                                    buildImplicitDependencies: true)
    }

    /// Generates the test action for the project scheme.
    ///
    /// - Parameters:
    ///   - project: Project manifest.
    ///   - generatedProject: Generated Xcode project.
    /// - Returns: Scheme test action.
    func projectTestAction(project: Project,
                           generatedProject: GeneratedProject) -> XCScheme.TestAction {
        var testables: [XCScheme.TestableReference] = []
        let testTargets = project.targets.filter { $0.product.testsBundle }

        testTargets.forEach { target in
            let pbxTarget = generatedProject.targets[target.name]!

            let reference = targetBuildableReference(target: target,
                                                     pbxTarget: pbxTarget,
                                                     projectName: generatedProject.name)
            let testable = XCScheme.TestableReference(skipped: false,
                                                      buildableReference: reference)
            testables.append(testable)
        }

        let buildConfiguration = defaultDebugBuildConfigurationName(in: project)
        return XCScheme.TestAction(buildConfiguration: buildConfiguration,
                                   macroExpansion: nil,
                                   testables: testables)
    }

    /// Generates the scheme test action.
    ///
    /// - Parameters:
    ///   - scheme: Scheme manifest.
    ///   - project: Project manifest.
    ///   - generatedProject: Generated Xcode project.
    /// - Returns: Scheme test action.
    func schemeTestAction(scheme: Scheme,
                          project: Project,
                          generatedProject: GeneratedProject) -> XCScheme.TestAction? {
        guard let testAction = scheme.testAction else { return nil }

        var testables: [XCScheme.TestableReference] = []
        var preActions: [XCScheme.ExecutionAction] = []
        var postActions: [XCScheme.ExecutionAction] = []

        testAction.targets.forEach { name in
            guard let target = project.targets.first(where: { $0.name == name }), target.product.testsBundle else { return }
            guard let pbxTarget = generatedProject.targets[name] else { return }

            let reference = self.targetBuildableReference(target: target,
                                                          pbxTarget: pbxTarget,
                                                          projectName: generatedProject.name)

            let testable = XCScheme.TestableReference(skipped: false, buildableReference: reference)
            testables.append(testable)
        }

        preActions = schemeExecutionActions(actions: testAction.preActions,
                                            project: project,
                                            generatedProject: generatedProject)

        postActions = schemeExecutionActions(actions: testAction.postActions,
                                             project: project,
                                             generatedProject: generatedProject)

        var args: XCScheme.CommandLineArguments?
        var environments: [XCScheme.EnvironmentVariable]?

        if let arguments = testAction.arguments {
            args = XCScheme.CommandLineArguments(arguments: commandlineArgruments(arguments.launch))
            environments = environmentVariables(arguments.environment)
        }

        let shouldUseLaunchSchemeArgsEnv: Bool = args == nil && environments == nil

        return XCScheme.TestAction(buildConfiguration: testAction.configurationName,
                                   macroExpansion: nil,
                                   testables: testables,
                                   preActions: preActions,
                                   postActions: postActions,
                                   shouldUseLaunchSchemeArgsEnv: shouldUseLaunchSchemeArgsEnv,
                                   codeCoverageEnabled: testAction.coverage,
                                   commandlineArguments: args,
                                   environmentVariables: environments)
    }

    /// Generates the scheme build action.
    ///
    /// - Parameters:
    ///   - scheme: Scheme manifest.
    ///   - project: Project manifest.
    ///   - generatedProject: Generated Xcode project.
    /// - Returns: Scheme build action.
    func schemeBuildAction(scheme: Scheme,
                           project: Project,
                           generatedProject: GeneratedProject) -> XCScheme.BuildAction? {
        guard let buildAction = scheme.buildAction else { return nil }

        let buildFor: [XCScheme.BuildAction.Entry.BuildFor] = [
            .analyzing, .archiving, .profiling, .running, .testing,
        ]

        var entries: [XCScheme.BuildAction.Entry] = []
        var preActions: [XCScheme.ExecutionAction] = []
        var postActions: [XCScheme.ExecutionAction] = []

        buildAction.targets.forEach { name in
            guard let target = project.targets.first(where: { $0.name == name }) else { return }
            guard let pbxTarget = generatedProject.targets[name] else { return }
            let buildableReference = self.targetBuildableReference(target: target,
                                                                   pbxTarget: pbxTarget,
                                                                   projectName: generatedProject.name)

            entries.append(XCScheme.BuildAction.Entry(buildableReference: buildableReference, buildFor: buildFor))
        }

        preActions = schemeExecutionActions(actions: buildAction.preActions,
                                            project: project,
                                            generatedProject: generatedProject)

        postActions = schemeExecutionActions(actions: buildAction.postActions,
                                             project: project,
                                             generatedProject: generatedProject)

        return XCScheme.BuildAction(buildActionEntries: entries,
                                    preActions: preActions,
                                    postActions: postActions,
                                    parallelizeBuild: true,
                                    buildImplicitDependencies: true)
    }

    /// Generates the scheme launch action.
    ///
    /// - Parameters:
    ///   - scheme: Scheme manifest.
    ///   - project: Project manifest.
    ///   - generatedProject: Generated Xcode project.
    /// - Returns: Scheme launch action.
    func schemeLaunchAction(scheme: Scheme,
                            project: Project,
                            generatedProject: GeneratedProject) -> XCScheme.LaunchAction? {
        guard var target = project.targets.first(where: { $0.name == scheme.buildAction?.targets.first }) else { return nil }

        if let executable = scheme.runAction?.executable {
            guard let runableTarget = project.targets.first(where: { $0.name == executable }) else { return nil }
            target = runableTarget
        }

        guard let pbxTarget = generatedProject.targets[target.name] else { return nil }

        var buildableProductRunnable: XCScheme.BuildableProductRunnable?
        var macroExpansion: XCScheme.BuildableReference?
        let buildableReference = targetBuildableReference(target: target, pbxTarget: pbxTarget, projectName: generatedProject.name)
        if target.product.runnable {
            buildableProductRunnable = XCScheme.BuildableProductRunnable(buildableReference: buildableReference, runnableDebuggingMode: "0")
        } else {
            macroExpansion = buildableReference
        }

        var commandlineArguments: XCScheme.CommandLineArguments?
        var environments: [XCScheme.EnvironmentVariable]?

        if let arguments = scheme.runAction?.arguments {
            commandlineArguments = XCScheme.CommandLineArguments(arguments: commandlineArgruments(arguments.launch))
            environments = environmentVariables(arguments.environment)
        }

<<<<<<< HEAD
        return XCScheme.LaunchAction(runnable: buildableProductRunnable,
                                     buildConfiguration: "Debug",
=======
        let buildConfiguration = scheme.runAction?.configurationName ?? defaultDebugBuildConfigurationName(in: project)
        return XCScheme.LaunchAction(runnable: buildableProductRunnable,
                                     buildConfiguration: buildConfiguration,
>>>>>>> bc1fb583
                                     macroExpansion: macroExpansion,
                                     commandlineArguments: commandlineArguments,
                                     environmentVariables: environments)
    }

    /// Generates the scheme profile action for a given target.
    ///
    /// - Parameters:
    ///   - target: Target manifest.
    ///   - pbxTarget: Xcode native target.
    ///   - projectName: Project name with .xcodeproj extension.
    /// - Returns: Scheme profile action.
    func schemeProfileAction(scheme: Scheme,
                             project: Project,
                             generatedProject: GeneratedProject) -> XCScheme.ProfileAction? {
        guard var target = project.targets.first(where: { $0.name == scheme.buildAction?.targets.first }) else { return nil }

        if let executable = scheme.runAction?.executable {
            guard let runableTarget = project.targets.first(where: { $0.name == executable }) else { return nil }
            target = runableTarget
        }

        guard let pbxTarget = generatedProject.targets[target.name] else { return nil }

        var buildableProductRunnable: XCScheme.BuildableProductRunnable?
        var macroExpansion: XCScheme.BuildableReference?
        let buildableReference = targetBuildableReference(target: target, pbxTarget: pbxTarget, projectName: generatedProject.name)

        if target.product.runnable {
            buildableProductRunnable = XCScheme.BuildableProductRunnable(buildableReference: buildableReference, runnableDebuggingMode: "0")
        } else {
            macroExpansion = buildableReference
        }

        let buildConfiguration = defaultReleaseBuildConfigurationName(in: project)
        return XCScheme.ProfileAction(buildableProductRunnable: buildableProductRunnable,
                                      buildConfiguration: buildConfiguration,
                                      macroExpansion: macroExpansion)
    }

    /// Returns the scheme pre/post actions.
    ///
    /// - Parameters:
    ///   - actions: pre/post action manifest.
    ///   - project: Project manifest.
    ///   - generatedProject: Generated Xcode project.
    /// - Returns: Scheme actions.
    func schemeExecutionActions(actions: [ExecutionAction],
                                project: Project,
                                generatedProject: GeneratedProject) -> [XCScheme.ExecutionAction] {
        /// Return Buildable Reference for Scheme Action
        func schemeBuildableReference(targetName: String?, project: Project, generatedProject: GeneratedProject) -> XCScheme.BuildableReference? {
            guard let targetName = targetName else { return nil }
            guard let target = project.targets.first(where: { $0.name == targetName }) else { return nil }
            guard let pbxTarget = generatedProject.targets[targetName] else { return nil }

            return targetBuildableReference(target: target, pbxTarget: pbxTarget, projectName: generatedProject.name)
        }

        var schemeActions: [XCScheme.ExecutionAction] = []
        actions.forEach { action in
            let schemeAction = XCScheme.ExecutionAction(scriptText: action.scriptText,
                                                        title: action.title,
                                                        environmentBuildable: nil)

            schemeAction.environmentBuildable = schemeBuildableReference(targetName: action.target,
                                                                         project: project,
                                                                         generatedProject: generatedProject)
            schemeActions.append(schemeAction)
        }
        return schemeActions
    }

    /// Returns the scheme commandline argument passed on launch
    ///
    /// - Parameters:
    /// - environments: commandline argument keys.
    /// - Returns: XCScheme.CommandLineArguments.CommandLineArgument.
    func commandlineArgruments(_ arguments: [String: Bool]) -> [XCScheme.CommandLineArguments.CommandLineArgument] {
        return arguments.map { key, enabled in
            XCScheme.CommandLineArguments.CommandLineArgument(name: key, enabled: enabled)
        }
    }

    /// Returns the scheme environment variables
    ///
    /// - Parameters:
    /// - environments: environment variables
    /// - Returns: XCScheme.EnvironmentVariable.
    func environmentVariables(_ environments: [String: String]) -> [XCScheme.EnvironmentVariable] {
        return environments.map { key, value in
            XCScheme.EnvironmentVariable(variable: key, value: value, enabled: true)
        }
    }

    /// Returns the scheme buildable reference for a given target.
    ///
    /// - Parameters:
    ///   - target: Target manifest.
    ///   - pbxTarget: Xcode native target.
    ///   - projectName: Project name with the .xcodeproj extension.
    /// - Returns: Buildable reference.
    func targetBuildableReference(target: Target, pbxTarget: PBXNativeTarget, projectName: String) -> XCScheme.BuildableReference {
        return XCScheme.BuildableReference(referencedContainer: "container:\(projectName)",
                                           blueprint: pbxTarget,
                                           buildableName: target.productNameWithExtension,
                                           blueprintName: target.name,
                                           buildableIdentifier: "primary")
    }

    /// Returns the scheme analyze action
    ///
    /// - Returns: Scheme analyze action.
    func schemeAnalyzeAction(for project: Project) -> XCScheme.AnalyzeAction {
        let buildConfiguration = defaultDebugBuildConfigurationName(in: project)
        return XCScheme.AnalyzeAction(buildConfiguration: buildConfiguration)
    }

    /// Returns the scheme archive action
    ///
    /// - Returns: Scheme archive action.
    func schemeArchiveAction(for project: Project) -> XCScheme.ArchiveAction {
        let buildConfiguration = defaultReleaseBuildConfigurationName(in: project)
        return XCScheme.ArchiveAction(buildConfiguration: buildConfiguration,
                                      revealArchiveInOrganizer: true)
    }

    /// Creates the directory where the schemes are stored inside the project.
    /// If the directory exists it does not re-create it.
    ///
    /// - Parameters:
    ///   - projectPath: Path to the Xcode project.
    ///   - shared: Scheme should be shared or not
    /// - Returns: Path to the schemes directory.
    /// - Throws: A FatalError if the creation of the directory fails.
    private func createSchemesDirectory(projectPath: AbsolutePath, shared: Bool = true) throws -> AbsolutePath {
        var path: AbsolutePath!
        if shared {
            path = projectPath.appending(RelativePath("xcshareddata/xcschemes"))
        } else {
            let username = NSUserName()
            path = projectPath.appending(RelativePath("xcuserdata/\(username).xcuserdatad/xcschemes"))
        }
        if !FileHandler.shared.exists(path) {
            try FileHandler.shared.createFolder(path)
        }
        return path
    }

    private func defaultDebugBuildConfigurationName(in project: Project) -> String {
        let debugConfiguration = project.settings.defaultDebugBuildConfiguration()
        let buildConfiguration = debugConfiguration ?? project.settings.configurations.keys.first

        return buildConfiguration?.name ?? BuildConfiguration.debug.name
    }

    private func defaultReleaseBuildConfigurationName(in project: Project) -> String {
        let releaseConfiguration = project.settings.defaultReleaseBuildConfiguration()
        let buildConfiguration = releaseConfiguration ?? project.settings.configurations.keys.first

        return buildConfiguration?.name ?? BuildConfiguration.release.name
    }
}<|MERGE_RESOLUTION|>--- conflicted
+++ resolved
@@ -283,14 +283,9 @@
             environments = environmentVariables(arguments.environment)
         }
 
-<<<<<<< HEAD
-        return XCScheme.LaunchAction(runnable: buildableProductRunnable,
-                                     buildConfiguration: "Debug",
-=======
         let buildConfiguration = scheme.runAction?.configurationName ?? defaultDebugBuildConfigurationName(in: project)
         return XCScheme.LaunchAction(runnable: buildableProductRunnable,
                                      buildConfiguration: buildConfiguration,
->>>>>>> bc1fb583
                                      macroExpansion: macroExpansion,
                                      commandlineArguments: commandlineArguments,
                                      environmentVariables: environments)
