--- conflicted
+++ resolved
@@ -179,18 +179,12 @@
                 customProjectDescriptionHelperModules: customProjectDescriptionHelperModules
             )
 
-<<<<<<< HEAD
             let buildTask = Task {
                 let timer = clock.startTimer()
                 try System.shared.runAndPrint(command, verbose: false, environment: Environment.shared.manifestLoadingVariables)
                 let duration = timer.stop()
                 let time = String(format: "%.3f", duration)
                 logger.debug("Built \(name) in (\(time)s)", metadata: .success)
-=======
-        if try await fileSystem.exists(helpersModuleCachePath) {
-            return projectDescriptionHelpersModule
-        }
->>>>>>> 9f9be6ee
 
                 return module
             }
