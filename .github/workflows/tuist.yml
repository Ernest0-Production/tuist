name: Tuist

on:
  push:
    branches:
      - main
  pull_request:

jobs:
  unit_tests:
    name: Unit tests with Xcode ${{ matrix.xcode }}
    runs-on: macOS-latest
    strategy:
      matrix:
        xcode: ['11.5', '12.1']
    steps:
      - uses: actions/checkout@v1
      - name: Select Xcode
        run: sudo xcode-select -switch /Applications/Xcode_${{ matrix.xcode }}.app
      - uses: actions/cache@v2
        name: 'Cache SPM dependencies'
        with:
          path: .build
          key: ${{ runner.os }}-spm-${{ hashFiles('**/Package.resolved') }}
          restore-keys: |
            ${{ runner.os }}-spm-
      - name: Run tests
        run: |
          rm -rf .coverage
          mkdir -p .coverage
          swift test --enable-code-coverage
  release_build:
    name: Release build with Xcode ${{ matrix.xcode }}
    runs-on: macOS-latest
    strategy:
      matrix:
        xcode: ['11.5', '12.1']
    steps:
      - uses: actions/checkout@v1
      - name: Select Xcode
        run: sudo xcode-select -switch /Applications/Xcode_${{ matrix.xcode }}.app
      - uses: actions/cache@v2
        with:
          path: .build
          key: ${{ runner.os }}-spm-${{ hashFiles('**/Package.resolved') }}
          restore-keys: |
            ${{ runner.os }}-spm-
      - name: Build Tuist for release
        run: swift build -c release --product tuist
      - name: Build Tuistenv for release
        run: swift build -c release --product tuistenv
  acceptance_tests:
    name: ${{ matrix.feature }} acceptance tests with Xcode ${{ matrix.xcode }}
    runs-on: macos-latest
    strategy:
      matrix:
        xcode: ['12.1']
        feature:
          [
            'generate-1',
            'generate-2',
            'generate-3',
            'generate-4',
            'generate-5',
<<<<<<< HEAD
            'generate-7',
=======
            'generate-6',
>>>>>>> 7f80ff75
            'init',
            'lint-project',
            'lint-code',
            'scaffold',
            'up',
            'build',
            'test',
            'env',
            'cache-xcframeworks',
            'cache-frameworks',
            'precompiled',
          ]
    steps:
      - uses: actions/checkout@v1
      - name: Select Xcode
        run: sudo xcode-select -switch /Applications/Xcode_${{ matrix.xcode }}.app
      - uses: actions/cache@v2
        name: 'Cache SPM dependencies'
        with:
          path: .build
          key: ${{ runner.os }}-${{ matrix.xcode }}-spm-${{ hashFiles('**/Package.resolved') }}
          restore-keys: |
            ${{ runner.os }}-spm-
      - uses: actions/setup-ruby@v1
        with:
          ruby-version: '2.x'
      - name: Install Bundler 2.1.4
        run: gem install bundler --version 2.1.4
      - uses: actions/cache@v2
        with:
          path: vendor/bundle
          key: ${{ runner.os }}-gems-${{ hashFiles('**/Gemfile.lock') }}
          restore-keys: |
            ${{ runner.os }}-gems-
      - name: Bundle install
        run: |
          bundle config path vendor/bundle
          bundle install --jobs 4 --retry 3
      - name: Run tests
        run: FEATURE=features/${{ matrix.feature }}.feature bundle exec rake features
  upload:
    if: github.ref == 'refs/heads/main'
    name: Upload
    runs-on: macos-latest
    strategy:
      matrix:
        xcode: ['12.1']
    steps:
      - uses: actions/checkout@v1
      - name: Select Xcode
        run: sudo xcode-select -switch /Applications/Xcode_${{ matrix.xcode }}.app
      - uses: actions/setup-ruby@v1
        with:
          ruby-version: '2.x'
      - name: Install Bundler 2.1.4
        run: gem install bundler --version 2.1.4
      - uses: actions/cache@v2
        with:
          path: vendor/bundle
          key: ${{ runner.os }}-gems-${{ hashFiles('**/Gemfile.lock') }}
          restore-keys: |
            ${{ runner.os }}-gems-
      - name: Bundle install
        run: |
          bundle config path vendor/bundle
          bundle install --jobs 4 --retry 3
      - name: Package build and upload it to GCS
        run: |
          bundle exec rake package_commit
        env:
          SECRET_KEY: ${{ secrets.SECRET_KEY }}<|MERGE_RESOLUTION|>--- conflicted
+++ resolved
@@ -62,11 +62,8 @@
             'generate-3',
             'generate-4',
             'generate-5',
-<<<<<<< HEAD
+            'generate-6',
             'generate-7',
-=======
-            'generate-6',
->>>>>>> 7f80ff75
             'init',
             'lint-project',
             'lint-code',
