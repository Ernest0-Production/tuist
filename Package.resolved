{
  "object": {
    "pins": [
      {
        "package": "AEXML",
        "repositoryURL": "https://github.com/tadija/AEXML",
        "state": {
          "branch": null,
          "revision": "e4d517844dd03dac557e35d77a8e9ab438de91a6",
          "version": "4.4.0"
        }
      },
      {
        "package": "PathKit",
        "repositoryURL": "https://github.com/kylef/PathKit",
        "state": {
          "branch": null,
          "revision": "73f8e9dca9b7a3078cb79128217dc8f2e585a511",
          "version": "1.0.0"
        }
      },
      {
        "package": "Shell",
        "repositoryURL": "https://github.com/tuist/Shell",
        "state": {
          "branch": null,
          "revision": "d38121f89401db902b0d0bfc30b987e2c84c254e",
          "version": "2.0.3"
        }
      },
      {
        "package": "Spectre",
        "repositoryURL": "https://github.com/kylef/Spectre.git",
        "state": {
          "branch": null,
          "revision": "f14ff47f45642aa5703900980b014c2e9394b6e5",
          "version": "0.9.0"
        }
      },
      {
        "package": "llbuild",
        "repositoryURL": "https://github.com/apple/swift-llbuild.git",
        "state": {
          "branch": "master",
          "revision": "c7aa6e5ea11b39362159b4edc98bfd5dd6d57cf3",
          "version": null
        }
      },
      {
        "package": "SwiftPM",
        "repositoryURL": "https://github.com/apple/swift-package-manager",
        "state": {
          "branch": "swift-5.0-RELEASE",
          "revision": "3a57975e10be0b1a8b87992ddf3a49701036f96c",
          "version": null
        }
      },
      {
        "package": "XcodeProj",
        "repositoryURL": "https://github.com/tuist/XcodeProj",
        "state": {
          "branch": null,
<<<<<<< HEAD
          "revision": "93b79c3fb81fc4323d5bb8f3ceda2f9a2c699e17",
          "version": null
=======
          "revision": "b951777f42e9acbfb8f19da623b43aaa604422f9",
          "version": "7.0.0"
>>>>>>> bc1fb583
        }
      }
    ]
  },
  "version": 1
}<|MERGE_RESOLUTION|>--- conflicted
+++ resolved
@@ -60,13 +60,8 @@
         "repositoryURL": "https://github.com/tuist/XcodeProj",
         "state": {
           "branch": null,
-<<<<<<< HEAD
-          "revision": "93b79c3fb81fc4323d5bb8f3ceda2f9a2c699e17",
-          "version": null
-=======
           "revision": "b951777f42e9acbfb8f19da623b43aaa604422f9",
           "version": "7.0.0"
->>>>>>> bc1fb583
         }
       }
     ]
