--- conflicted
+++ resolved
@@ -54,11 +54,7 @@
         ),
         .target(
             name: "TuistKit",
-<<<<<<< HEAD
-            dependencies: ["XcodeProj", "SPMUtility", "TuistSupport", "TuistGenerator", "TuistCache", "TuistAutomation", "ProjectDescription", "Signals", "RxSwift", "RxBlocking", "Checksum", "TuistLoader", "TuistTemplate"]
-=======
-            dependencies: ["XcodeProj", "SPMUtility", "TuistSupport", "TuistGenerator", "TuistCache", "TuistAutomation", "ProjectDescription", "Signals", "RxSwift", "RxBlocking", "Checksum", "TuistLoader", "TuistInsights"]
->>>>>>> 045b0b73
+            dependencies: ["XcodeProj", "SPMUtility", "TuistSupport", "TuistGenerator", "TuistCache", "TuistAutomation", "ProjectDescription", "Signals", "RxSwift", "RxBlocking", "Checksum", "TuistLoader", "TuistInsights", "TuistTemplate"]
         ),
         .testTarget(
             name: "TuistKitTests",
